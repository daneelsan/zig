--- conflicted
+++ resolved
@@ -8929,11 +8929,6 @@
         args.append(g->framework_dirs.at(i));
     }
 
-<<<<<<< HEAD
-=======
-    //note(dimenus): appending libc headers before c_headers breaks intrinsics
-    //and other compiler specific items
->>>>>>> 925ffbce
     // According to Rich Felker libc headers are supposed to go before C language headers.
     // However as noted by @dimenus, appending libc headers before c_headers breaks intrinsics
     // and other compiler specific items.
