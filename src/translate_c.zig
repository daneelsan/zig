--- conflicted
+++ resolved
@@ -2449,13 +2449,8 @@
 
 fn transConstantExpr(c: *Context, scope: *Scope, expr: *const clang.Expr, used: ResultUsed) TransError!Node {
     var result: clang.ExprEvalResult = undefined;
-<<<<<<< HEAD
-    if (!expr.EvaluateAsConstantExpr(&result, .Normal, rp.c.clang_context))
+    if (!expr.evaluateAsConstantExpr(&result, .Normal, rp.c.clang_context))
         return revertAndWarn(rp, error.UnsupportedTranslation, expr.getBeginLoc(), "invalid constant expression", .{});
-=======
-    if (!expr.evaluateAsConstantExpr(&result, .EvaluateForCodeGen, c.clang_context))
-        return fail(c, error.UnsupportedTranslation, expr.getBeginLoc(), "invalid constant expression", .{});
->>>>>>> fd208d9d
 
     switch (result.Val.getKind()) {
         .Int => {
@@ -4604,18 +4599,8 @@
                 return error.ParseError;
             }
 
-<<<<<<< HEAD
-            const ident_token = try appendTokenFmt(c, .Identifier, "{}_{}", .{ slice, m.slice() });
-            const identifier = try c.arena.create(ast.Node.OneToken);
-            identifier.* = .{
-                .base = .{ .tag = .Identifier },
-                .token = ident_token,
-            };
-            return &identifier.base;
-=======
             const name = try std.fmt.allocPrint(c.arena, "{s}_{s}", .{ slice, m.slice() });
             return Tag.identifier.create(c.arena, name);
->>>>>>> fd208d9d
         },
         .Identifier => {
             const mangled_name = scope.getAlias(slice);
